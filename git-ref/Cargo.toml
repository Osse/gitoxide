--- conflicted
+++ resolved
@@ -23,13 +23,8 @@
 required-features = ["internal-testing-git-features-parallel"]
 
 [dependencies]
-<<<<<<< HEAD
-git-features = { version = "^0.22.3", path = "../git-features", features = ["walkdir"]}
+git-features = { version = "^0.22.4", path = "../git-features", features = ["walkdir"]}
 git-path = { version = "^0.4.2", path = "../git-path" }
-=======
-git-features = { version = "^0.22.4", path = "../git-features", features = ["walkdir"]}
-git-path = { version = "^0.4.1", path = "../git-path" }
->>>>>>> 1d4600ae
 git-hash = { version = "^0.9.9", path = "../git-hash" }
 git-object = { version = "^0.20.3", path = "../git-object" }
 git-validate = { version = "^0.5.5", path = "../git-validate" }
